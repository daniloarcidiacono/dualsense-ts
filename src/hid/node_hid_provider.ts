import { ByteArray } from "./byte_array";
import {
  HIDProvider,
  DualsenseHIDState,
} from "./hid_provider";

interface HIDable {
  close: () => void;
  removeAllListeners: () => void;
  write: (data: Buffer | number[]) => void;
  sendFeatureReport: (data: Buffer | number[]) => void;
}

export class NodeHIDProvider extends HIDProvider {
  private device?: HIDable;
<<<<<<< HEAD
  public wireless?: boolean;
=======

  public wireless: boolean = false;
>>>>>>> 862cf4c0

  public buffer?: Buffer;

  async connect(): Promise<void> {
    if (typeof window !== "undefined")
      return this.onError(
        new Error("Attempted to use node-hid in browser environment")
      );

    return import("node-hid")
      .then(({ HID, devices }) => {
        this.disconnect();

        const controllers = devices(
          HIDProvider.vendorId,
          HIDProvider.productId
        );
        if (controllers.length === 0 || !controllers[0].path) {
          return this.onError(
            new Error(`No controllers (${devices().length} other devices)`)
          );
        }

        if (controllers[0].interface === -1) this.wireless = true;

        const device = new HID(controllers[0].path);
        device.on("data", (arg: Buffer) => {
          this.buffer = arg;
          this.onData(this.process(arg));
        });
        device.on("error", (err: Error) => {
          this.onError(err);
        });

        this.device = device;
      })
      .catch((err) => {
        this.onError(
          new Error(
            `Could not import 'node-hid'. Did you add it?\nError: ${
              err instanceof Error ? err.message : "???"
            }`
          )
        );
      });
  }

  write(data: Uint8Array): Promise<void> {
    if (!this.device) return Promise.resolve();
    this.device.write(Array.from(data));
    return Promise.resolve();
  }

  get connected(): boolean {
    return this.device !== undefined;
  }

  disconnect(): void {
    if (this.device) {
      this.device.removeAllListeners();
      this.device.close();
      this.device = undefined;
      this.wireless = undefined;
    }
    this.buffer = undefined;
  }

  process(buffer: Buffer): DualsenseHIDState {
<<<<<<< HEAD
    const report: ByteArray = {
      length: buffer.length,
      readUint8(offset) {
        return buffer.readUint8(offset)
      },
      readUint16LE(offset) {
        return buffer.readUint16LE(offset);
      }
=======
    // Bluetooth buffer starts with an extra byte
    const offset = (this.wireless ? 2 : 1) + this.reportOffset;
    const report = buffer.subarray(offset < 0 ? 0 : offset);

    const mainButtons = report.readUint8(7);
    const miscButtons = report.readUint8(8);
    const lastButtons = report.readUint8(9);
    const dpad = (mainButtons << 4) >> 4;

    return {
      [InputId.LeftAnalogX]: mapAxis(report.readUint8(0)),
      [InputId.LeftAnalogY]: -mapAxis(report.readUint8(1)),
      [InputId.RightAnalogX]: mapAxis(report.readUint8(2)),
      [InputId.RightAnalogY]: -mapAxis(report.readUint8(3)),
      [InputId.LeftTrigger]: mapTrigger(report.readUint8(4)),
      [InputId.RightTrigger]: mapTrigger(report.readUint8(5)),
      // 6 is a sequence byte
      [InputId.Triangle]: (mainButtons & 128) > 0,
      [InputId.Circle]: (mainButtons & 64) > 0,
      [InputId.Cross]: (mainButtons & 32) > 0,
      [InputId.Square]: (mainButtons & 16) > 0,
      [InputId.Dpad]: dpad,
      [InputId.Up]: dpad < 2 || dpad === 7,
      [InputId.Down]: dpad > 2 && dpad < 6,
      [InputId.Left]: dpad > 4 && dpad < 8,
      [InputId.Right]: dpad > 0 && dpad < 4,
      [InputId.LeftTriggerButton]: (miscButtons & 4) > 0,
      [InputId.RightTriggerButton]: (miscButtons & 8) > 0,
      [InputId.LeftBumper]: (miscButtons & 1) > 0,
      [InputId.RightBumper]: (miscButtons & 2) > 0,
      [InputId.Create]: (miscButtons & 16) > 0,
      [InputId.Options]: (miscButtons & 32) > 0,
      [InputId.LeftAnalogButton]: (miscButtons & 64) > 0,
      [InputId.RightAnalogButton]: (miscButtons & 128) > 0,
      [InputId.Playstation]: (lastButtons & 1) > 0,
      [InputId.TouchButton]: (lastButtons & 2) > 0,
      [InputId.Mute]: (lastButtons & 4) > 0,
      // The other 5 bits are unused
      // 5 reserved bytes
      [InputId.GyroX]: report.readUint16LE(15),
      [InputId.GyroY]: report.readUint16LE(17),
      [InputId.GyroZ]: report.readUint16LE(19),
      [InputId.AccelX]: report.readUint16LE(21),
      [InputId.AccelY]: report.readUint16LE(23),
      [InputId.AccelZ]: report.readUint16LE(25),
      // 4 bytes for sensor timestamp (32LE)
      // 1 reserved byte
      [InputId.TouchId0]: report.readUint8(32) & 0x7f,
      [InputId.TouchContact0]: (report.readUint8(32) & 0x80) === 0,
      [InputId.TouchX0]: mapAxis((report.readUint16LE(33) << 20) >> 20, 1920),
      [InputId.TouchY0]: mapAxis(report.readUint16LE(34) >> 4, 1080),
      [InputId.TouchId1]: report.readUint8(36) & 0x7f,
      [InputId.TouchContact1]: (report.readUint8(36) & 0x80) === 0,
      [InputId.TouchX1]: mapAxis((report.readUint16LE(37) << 20) >> 20, 1920),
      [InputId.TouchY1]: mapAxis(report.readUint16LE(38) >> 4, 1080),
      // 12 reserved bytes
      [InputId.Status]: (report.readUint8(53) & 4) > 0,
>>>>>>> 862cf4c0
    };

    this.autodetectConnectionType(report);
    return this.wireless ? this.processBluetoothInputReport01(report) : this.processUsbInputReport01(report);
  }
}<|MERGE_RESOLUTION|>--- conflicted
+++ resolved
@@ -13,13 +13,7 @@
 
 export class NodeHIDProvider extends HIDProvider {
   private device?: HIDable;
-<<<<<<< HEAD
   public wireless?: boolean;
-=======
-
-  public wireless: boolean = false;
->>>>>>> 862cf4c0
-
   public buffer?: Buffer;
 
   async connect(): Promise<void> {
@@ -87,7 +81,6 @@
   }
 
   process(buffer: Buffer): DualsenseHIDState {
-<<<<<<< HEAD
     const report: ByteArray = {
       length: buffer.length,
       readUint8(offset) {
@@ -96,65 +89,6 @@
       readUint16LE(offset) {
         return buffer.readUint16LE(offset);
       }
-=======
-    // Bluetooth buffer starts with an extra byte
-    const offset = (this.wireless ? 2 : 1) + this.reportOffset;
-    const report = buffer.subarray(offset < 0 ? 0 : offset);
-
-    const mainButtons = report.readUint8(7);
-    const miscButtons = report.readUint8(8);
-    const lastButtons = report.readUint8(9);
-    const dpad = (mainButtons << 4) >> 4;
-
-    return {
-      [InputId.LeftAnalogX]: mapAxis(report.readUint8(0)),
-      [InputId.LeftAnalogY]: -mapAxis(report.readUint8(1)),
-      [InputId.RightAnalogX]: mapAxis(report.readUint8(2)),
-      [InputId.RightAnalogY]: -mapAxis(report.readUint8(3)),
-      [InputId.LeftTrigger]: mapTrigger(report.readUint8(4)),
-      [InputId.RightTrigger]: mapTrigger(report.readUint8(5)),
-      // 6 is a sequence byte
-      [InputId.Triangle]: (mainButtons & 128) > 0,
-      [InputId.Circle]: (mainButtons & 64) > 0,
-      [InputId.Cross]: (mainButtons & 32) > 0,
-      [InputId.Square]: (mainButtons & 16) > 0,
-      [InputId.Dpad]: dpad,
-      [InputId.Up]: dpad < 2 || dpad === 7,
-      [InputId.Down]: dpad > 2 && dpad < 6,
-      [InputId.Left]: dpad > 4 && dpad < 8,
-      [InputId.Right]: dpad > 0 && dpad < 4,
-      [InputId.LeftTriggerButton]: (miscButtons & 4) > 0,
-      [InputId.RightTriggerButton]: (miscButtons & 8) > 0,
-      [InputId.LeftBumper]: (miscButtons & 1) > 0,
-      [InputId.RightBumper]: (miscButtons & 2) > 0,
-      [InputId.Create]: (miscButtons & 16) > 0,
-      [InputId.Options]: (miscButtons & 32) > 0,
-      [InputId.LeftAnalogButton]: (miscButtons & 64) > 0,
-      [InputId.RightAnalogButton]: (miscButtons & 128) > 0,
-      [InputId.Playstation]: (lastButtons & 1) > 0,
-      [InputId.TouchButton]: (lastButtons & 2) > 0,
-      [InputId.Mute]: (lastButtons & 4) > 0,
-      // The other 5 bits are unused
-      // 5 reserved bytes
-      [InputId.GyroX]: report.readUint16LE(15),
-      [InputId.GyroY]: report.readUint16LE(17),
-      [InputId.GyroZ]: report.readUint16LE(19),
-      [InputId.AccelX]: report.readUint16LE(21),
-      [InputId.AccelY]: report.readUint16LE(23),
-      [InputId.AccelZ]: report.readUint16LE(25),
-      // 4 bytes for sensor timestamp (32LE)
-      // 1 reserved byte
-      [InputId.TouchId0]: report.readUint8(32) & 0x7f,
-      [InputId.TouchContact0]: (report.readUint8(32) & 0x80) === 0,
-      [InputId.TouchX0]: mapAxis((report.readUint16LE(33) << 20) >> 20, 1920),
-      [InputId.TouchY0]: mapAxis(report.readUint16LE(34) >> 4, 1080),
-      [InputId.TouchId1]: report.readUint8(36) & 0x7f,
-      [InputId.TouchContact1]: (report.readUint8(36) & 0x80) === 0,
-      [InputId.TouchX1]: mapAxis((report.readUint16LE(37) << 20) >> 20, 1920),
-      [InputId.TouchY1]: mapAxis(report.readUint16LE(38) >> 4, 1080),
-      // 12 reserved bytes
-      [InputId.Status]: (report.readUint8(53) & 4) > 0,
->>>>>>> 862cf4c0
     };
 
     this.autodetectConnectionType(report);
